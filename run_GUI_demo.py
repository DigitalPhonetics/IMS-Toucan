--- conflicted
+++ resolved
@@ -27,10 +27,7 @@
                                           gr.Slider(minimum=0, maximum=available_artificial_voices, step=1,
                                                     value=279,
                                                     label="Random Seed for the artificial Voice"),
-<<<<<<< HEAD
                                           gr.Slider(minimum=0.0, maximum=0.8, step=0.1, value=0.7, label="Prosody Creativity"),
-=======
->>>>>>> ef93fb32
                                           gr.Slider(minimum=0.7, maximum=1.3, step=0.1, value=1.0, label="Duration Scale"),
                                           gr.Slider(minimum=0.5, maximum=1.5, step=0.1, value=1.0, label="Pitch Variance Scale"),
                                           gr.Slider(minimum=0.5, maximum=1.5, step=0.1, value=1.0, label="Energy Variance Scale"),
@@ -56,7 +53,6 @@
              emb1,
              emb2
              ):
-<<<<<<< HEAD
         sr, wav, fig = self.controllable_ui.read(prompt,
                                                  language.split(" ")[-1].split("(")[1].split(")")[0],
                                                  language.split(" ")[-1].split("(")[1].split(")")[0],
@@ -73,24 +69,6 @@
                                                  0.,
                                                  0.,
                                                  -24.)
-=======
-        sr, wav, fig = self.controllable_ui.read(
-            prompt=prompt,
-            language=language.split(" ")[-1].split("(")[1].split(")")[0],
-            accent=language.split(" ")[-1].split("(")[1].split(")")[0],
-            voice_seed=voice_seed,
-            duration_scaling_factor=duration_scaling_factor,
-            pause_duration_scaling_factor=1.0,
-            pitch_variance_scale=pitch_variance_scale,
-            energy_variance_scale=energy_variance_scale,
-            emb_slider_1=emb1,
-            emb_slider_2=emb2,
-            emb_slider_3=0.0,
-            emb_slider_4=0.0,
-            emb_slider_5=0.0,
-            emb_slider_6=0.0
-        )
->>>>>>> ef93fb32
         return (sr, float2pcm(wav)), fig
 
 
