![image](Utility/toucan.png)

IMS Toucan is a toolkit for teaching, training and using state-of-the-art Speech Synthesis models, developed at the
**Institute for Natural Language Processing (IMS), University of Stuttgart, Germany**. Everything is pure Python and
PyTorch based to keep it as simple and beginner-friendly, yet powerful as possible.

The basic PyTorch Modules of [FastSpeech 2](https://arxiv.org/abs/2006.04558) are taken from
[ESPnet](https://github.com/espnet/espnet), the PyTorch Modules of
[HiFiGAN](https://arxiv.org/abs/2010.05646) are taken from
the [ParallelWaveGAN repository](https://github.com/kan-bayashi/ParallelWaveGAN)
which are also authored by the brilliant [Tomoki Hayashi](https://github.com/kan-bayashi).

For a version of the toolkit that includes TransformerTTS, Tacotron 2 or MelGAN, check out the other branches. They are
separated to keep the code clean, simple and minimal as the development progresses.

---

## Demonstration 🦚

### Pre-Generated Audios

[Multi-lingual and multi-speaker audios](https://multilingualtoucan.github.io/)

[Cloning prosody across speakers](https://toucanprosodycloningdemo.github.io)

[Human-in-the-loop edited poetry for German literary studies](https://poetictts.github.io/).

### Interactive Demos

[Check out our multi-lingual demo on Huggingface🤗](https://huggingface.co/spaces/Flux9665/IMS-Toucan)

[Check out our demo on exact style cloning on Huggingface🤗](https://huggingface.co/spaces/Flux9665/SpeechCloning)

[Check out our human-in-the-loop poetry reading demo on Huggingface🤗](https://huggingface.co/spaces/Flux9665/PoeticTTS)


---

## New Features 🐣

### 2021

- We officially introduced IMS Toucan in
  [our contribution to the Blizzard Challenge 2021](http://festvox.org/blizzard/bc2021/BC21_IMS.pdf).
- [As shown in this paper](http://festvox.org/blizzard/bc2021/BC21_DelightfulTTS.pdf) vocoders can be used to perform
  super-resolution and spectrogram inversion simultaneously. We added this to our HiFi-GAN vocoder. It now takes 16kHz
  spectrograms as input, but produces 48kHz waveforms.
- We now use articulatory representations of phonemes as the input for all models. This allows us to easily use
  multilingual data to benefit less resource-rich languages.
- We provide a checkpoint trained with a variant of model agnostic meta learning from which you should be able to
  fine-tune a model with very little data in almost any language. The last two contributions are described in
  [our paper that we have presented at the ACL 2022]([https://arxiv.org/abs/2203.03191](https://aclanthology.org/2022.acl-long.472/))!
- We now use a small self-contained Aligner that is trained with CTC and an auxiliary spectrogram reconstruction
  objective, inspired by
  [this implementation](https://github.com/as-ideas/DeepForcedAligner).
- By conditioning the TTS on an ensemble of speaker embeddings as well as an embedding lookup table for language
  embeddings, multi-lingual and multi-speaker models are possible.
- We experimented with encoder designs and found one that allows speakers and languages to be very disentangled, so you
  can use any speaker in any language, regardless of the language that the speakers themselves are speaking.
- Exactly cloning the speaking style of a reference utterance is also possible and it works in conjunction with
  everything else!
  So any utterance in any language spoken by any speaker can be replicated and controlled to allow for maximum
  customizability. We apply this to literary studies.

### 2022

- We reworked our input representation to now include tone, lengthening and primary stress. All phonemes in the IPA
  standard are now supported, so you can train on **any** language, as long as you have a way to convert text to IPA. We
  also include word-boundary pseudo-tokens which are only visible to the text encoder.
- We added simple and intuitive parameters to scale the variance of pitch and energy in synthesized speech.
- We added a scorer utility to inspect your data and find potentially problematic samples.
- [Temporary Note] If you have models or dataset caches from before May 2022, they have become incompatible with the current state of the
  toolkit. Also you might need to upgrade your version of the phonemizer dependency and espeak-ng.

### Pretrained models are available!

Pretrained checkpoints for our massively multi-lingual model and the self-contained aligner are available in the
[release section](https://github.com/DigitalPhonetics/IMS-Toucan/releases).

---

## Installation 🦉

#### Basic Requirements

To install this toolkit, clone it onto the machine you want to use it on
(should have at least one GPU if you intend to train models on that machine. For inference, you can get by without GPU).
Navigate to the directory you have cloned. We are going to create and activate a
[conda virtual environment](https://conda.io/projects/conda/en/latest/user-guide/tasks/manage-environments.html)
to install the basic requirements into. After creating the environment, the command you need to use to activate the
virtual environment is displayed. The commands below show everything you need to do.

```
conda create --prefix ./toucan_conda_venv --no-default-packages python=3.8

pip install --no-cache-dir -r requirements.txt
<<<<<<< HEAD
=======

pip install torch==1.10.1+cu111 torchvision==0.11.2+cu111 torchaudio==0.10.1 -f https://download.pytorch.org/whl/torch_stable.html
>>>>>>> e44a2fce
```

The models are implemented and tested with PyTorch 1.9.0. Other versions (especially more recent ones) will most likely also work, I'm not aware of anything relevant that breaks backwards compatibility. To install torch 1.9.0, use the command appropriate for your system from [this link to the official PyTorch installation instructions](https://pytorch.org/get-started/previous-versions/#v190). 

#### Speaker Embedding

We use an ensemble of [Speechbrain's ECAPA-TDNN](https://huggingface.co/speechbrain/spkrec-ecapa-voxceleb)
and [Speechbrain's x-Vector](https://huggingface.co/speechbrain/spkrec-xvect-voxceleb) as the speaker conditioning.

In the current version of the toolkit no further action should be required. When you are using multispeaker for the
first time, it requires an internet connection to (automatically) download the pretrained models though.

#### espeak-ng

And finally you need to have espeak-ng installed on your system, because it is used as backend for the phonemizer. If
you replace the phonemizer, you don't need it. On most Linux environments it will be installed already, and if it is
not, and you have the sufficient rights, you can install it by simply running

```
apt-get install espeak-ng
```

For other systems, e.g. Windows, they provide a convenient .msi installer file
[on their github release page](https://github.com/espeak-ng/espeak-ng/releases). After installation on non-linux
systems, you'll also need to tell the phonemizer library where to find your espeak installation, which is discussed in
[this issue](https://github.com/bootphon/phonemizer/issues/44#issuecomment-1008449718). Since the project is still in
active development, there are frequent updates, which can actually benefit your use significantly.

#### Pretrained Models

You don't need to use pretrained models, but it can speed things up tremendously. Go into the release section and
download the aligner model, the HiFiGAN model and the multi-lingual-multi-speaker FastSpeech2 model. Place them in
*Models/Aligner/aligner.pt*, *Models/HiFiGAN_combined/best.pt* and *Models/FastSpeech2_Meta/best.pt*.

---

## Creating a new Pipeline 🦆

To create a new pipeline to train a HiFiGAN vocoder, you only need a set of audio files. To create a new pipeline for a
FastSpeech 2, you need audio files, corresponding text labels, and an already trained Aligner model to estimate the
duration information that FastSpeech 2 needs as input.

### Build a HiFi-GAN Pipeline

In the directory called
*Utility* there is a file called
*file_lists.py*. In this file you should write a function that returns a list of all the absolute paths to each of the
audio files in your dataset as strings.

Then go to the directory
*TrainingInterfaces/TrainingPipelines*. In there, make a copy of any existing pipeline that has HiFiGAN in its name. We
will use this as reference and only make the necessary changes to use the new dataset. Import the function you have just
written as
*get_file_list*. Now look out for a variable called
*model_save_dir*. This is the default directory that checkpoints will be saved into, unless you specify another one when
calling the training script. Change it to whatever you like.

Now you need to add your newly created pipeline to the pipeline dictionary in the file
*run_training_pipeline.py* in the top level of the toolkit. In this file, import the
*run* function from the pipeline you just created and give it a speaking name. Now in the
*pipeline_dict*, add your imported function as value and use as key a shorthand that makes sense. And just like that
you're done.

### Build a FastSpeech 2 Pipeline

In the directory called
*Utility* there is a file called
*path_to_transcript_dicts.py*. In this file you should write a function that returns a dictionary that has all the
absolute paths to each of the audio files in your dataset as strings as the keys and the textual transcriptions of the
corresponding audios as the values.

Then go to the directory
*TrainingInterfaces/TrainingPipelines*. In there, make a copy of any existing pipeline that has FastSpeech 2 in its
name. We will use this copy as reference and only make the necessary changes to use the new dataset. Import the function
you have just written as
*build_path_to_transcript_dict*. Since the data will be processed a considerable amount, a cache will be built and saved
as file for quick and easy restarts. So find the variable
*cache_dir* and adapt it to your needs. The same goes for the variable
*save_dir*, which is where the checkpoints will be saved to. This is a default value, you can overwrite it when calling
the pipeline later using a command line argument, in case you want to fine-tune from a checkpoint and thus save into a
different directory.

In your new pipeline file, look out for the line in which the
*acoustic_model* is loaded. Change the path to the checkpoint of an Aligner model. It can either be the one that is
supplied with the toolkit on the release page, or one that you trained yourself. In the example pipelines, the one that
we provide is finetuned to the dataset it is applied to before it is used to extract durations.

Since we are using text here, we have to make sure that the text processing is adequate for the language. So check in
*Preprocessing/TextFrontend* whether the TextFrontend already has a language ID (e.g. 'en' and 'de') for the language of
your dataset. If not, you'll have to implement handling for that, but it should be pretty simple by just doing it
analogous to what is there already. Now back in the pipeline, change the
*lang* argument in the creation of the dataset and in the call to the train loop function to the language ID that
matches your data.

Now navigate to the implementation of the
*train_loop* that is called in the pipeline. In this file, find the function called
*plot_progress_spec*. This function will produce spectrogram plots during training, which is the most important way to
monitor the progress of the training. In there, you may need to add an example sentence for the language of the data you
are using. It should all be pretty clear from looking at it.

Once this is done, we are almost done, now we just need to make it available to the
*run_training_pipeline.py* file in the top level. In said file, import the
*run* function from the pipeline you just created and give it a speaking name. Now in the
*pipeline_dict*, add your imported function as value and use as key a shorthand that makes sense. And that's it.

---

## Training a Model 🦜

Once you have a pipeline built, training is super easy. Just activate your virtual environment and run the command
below. You might want to use something like nohup to keep it running after you log out from the server (then you should
also add -u as option to python) and add an & to start it in the background. Also, you might want to direct the std:out
and std:err into a specific file using > but all of that is just standard shell use and has nothing to do with the
toolkit.

```
python run_training_pipeline.py <shorthand of the pipeline>
```

You can supply any of the following arguments, but don't have to (although for training you should definitely specify at
least a GPU ID). It is recommended to download the pretrained checkpoint from the releases and use it as basis for
fine-tuning for any new model that you train to significantly reduce training time.

```
--gpu_id <ID of the GPU you wish to use, as displayed with nvidia-smi, default is cpu> 

--resume_checkpoint <path to a checkpoint to load>

--resume (if this is present, the furthest checkpoint available will be loaded automatically)

--finetune (if this is present, the provided checkpoint will be fine-tuned on the data from this pipeline)

--model_save_dir <path to a directory where the checkpoints should be saved>
```

After every epoch, some logs will be written to the console. If the loss becomes NaN, you'll need to use a smaller
learning rate or more warmup steps in the arguments of the call to the training_loop in the pipeline you are running.

If you get cuda out of memory errors, you need to decrease the batchsize in the arguments of the call to the
training_loop in the pipeline you are running. Try decreasing the batchsize in small steps until you get no more out of
cuda memory errors. Decreasing the batchsize may also require you to use a smaller learning rate. The use of GroupNorm
should make it so that the training remains mostly stable.

Speaking of plots: in the directory you specified for saving model's checkpoint files and self-explanatory visualization
data will appear. Since the checkpoints are quite big, only the five most recent ones will be kept. Training will stop
after 500,000 for FastSpeech 2, and after 2,500,000 steps for HiFiGAN. Depending on the machine and configuration you
are using this will take multiple days, so verify that everything works on small tests before running the big thing. If
you want to stop earlier, just kill the process, since everything is daemonic all the child-processes should die with
it. In case there are some ghost-processes left behind, you can use the following command to find them and kill them
manually.

```
fuser -v /dev/nvidia*
```

After training is complete, it is recommended to run
*run_weight_averaging.py*. If you made no changes to the architectures and stuck to the default directory layout, it
will automatically load any models you produced with one pipeline, average their parameters to get a slightly more
robust model and save the result as
*best.pt* in the same directory where all the corresponding checkpoints lie. This also compresses the file size
significantly, so you should do this and then use the
*best.pt* model for inference.

---

## Using a trained Model for Inference 🦢

You can load your trained models using an inference interace. Simply instanciate it with the proper directory handle
identifying the model you want to use, the rest should work out in the background. You might want to set a language
embedding or a speaker embedding. The methods for that should be self-explanatory.

An *InferenceInterface* contains two useful methods. They are
*read_to_file* and
*read_aloud*.

- *read_to_file* takes as input a list of strings and a filename. It will synthesize the sentences in the list and
  concatenate them with a short pause inbetween and write them to the filepath you supply as the other argument.

- *read_aloud* takes just a string, which it will then convert to speech and immediately play using the system's
  speakers. If you set the optional argument
  *view* to
  *True* when calling it, it will also show a plot of the phonemes it produced, the spectrogram it came up with, and the
  wave it created from that spectrogram. So all the representations can be seen, text to phoneme, phoneme to spectrogram
  and finally spectrogram to wave.

Their use is demonstrated in
*run_interactive_demo.py* and
*run_text_to_file_reader.py*.

There are simple scaling parameters to control the duration, the variance of the pitch curve and the variance of the
energy curve. You can either change them in the code when using the interactive demo or the reader, or you can simply
pass them to the interface when you use it in your own code.

---

## FAQ 🐓

Here are a few points that were brought up by users:

- My error message shows GPU0, even though I specified a different GPU - The way GPU selection works is that the
  specified GPU is set as the only visible device, in order to avoid backend stuff running accidentally on different
  GPUs. So internally the program will name the device GPU0, because it is the only GPU it can see. It is actually
  running on the GPU you specified.
- read_to_file produces strange outputs - Check if you're passing a list to the method or a string. Since strings can be
  iterated over, it might not throw an error, but a list of strings is expected.
- `UserWarning: Detected call of lr_scheduler.step() before optimizer.step().` - We use a custom scheduler, and torch
  incorrectly thinks that we call the scheduler and the optimizer in the wrong order. Just ignore this warning, it is
  completely meaningless.
- Loss turns to `NaN` - The default learning rates work on clean data. If your data is less clean, try using the scorer
  to find problematic samples, or reduce the learning rate. The most common problem is there being pauses in the speech,
  but nothing that hints at them in the text. That's why ASR corpora, which leave out punctuation are usually difficult
  to use for TTS.

---

This toolkit has been written by Florian Lux (except for the pytorch modules taken
from [ESPnet](https://github.com/espnet/espnet) and
[ParallelWaveGAN](https://github.com/kan-bayashi/ParallelWaveGAN), as mentioned above), so if you come across problems
or questions, feel free to [write a mail](mailto:florian.lux@ims.uni-stuttgart.de). Also let me know if you do something
cool with it. Thank you for reading.

## Citation 🐧

### Introduction of the Toolkit

```
@inproceedings{lux2021toucan,
  title={{The IMS Toucan system for the Blizzard Challenge 2021}},
  author={Florian Lux and Julia Koch and Antje Schweitzer and Ngoc Thang Vu},
  year={2021},
  booktitle={Proc. Blizzard Challenge Workshop},
  volume={2021},
  publisher={{Speech Synthesis SIG}}
}
```

### Adding Articulatory Features and Meta-Learning Pretraining

```
@inproceedings{lux2022language,
  title={Language-Agnostic Meta-Learning for Low-Resource Text-to-Speech with Articulatory Features},
  author={Florian Lux and Thang Vu},
  booktitle={Proceedings of the 60th Annual Meeting of the Association for Computational Linguistics (Volume 1: Long Papers)},
  pages={6858--6868},
  year={2022}
}
```<|MERGE_RESOLUTION|>--- conflicted
+++ resolved
@@ -94,14 +94,9 @@
 conda create --prefix ./toucan_conda_venv --no-default-packages python=3.8
 
 pip install --no-cache-dir -r requirements.txt
-<<<<<<< HEAD
-=======
 
 pip install torch==1.10.1+cu111 torchvision==0.11.2+cu111 torchaudio==0.10.1 -f https://download.pytorch.org/whl/torch_stable.html
->>>>>>> e44a2fce
-```
-
-The models are implemented and tested with PyTorch 1.9.0. Other versions (especially more recent ones) will most likely also work, I'm not aware of anything relevant that breaks backwards compatibility. To install torch 1.9.0, use the command appropriate for your system from [this link to the official PyTorch installation instructions](https://pytorch.org/get-started/previous-versions/#v190). 
+```
 
 #### Speaker Embedding
 
