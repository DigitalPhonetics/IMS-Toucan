--- conflicted
+++ resolved
@@ -154,13 +154,6 @@
                        clone_speaker_identity=True,
                        lang="en")
 
-<<<<<<< HEAD
-    uc.clone_utterance(path_to_reference_audio="audios/test.wav",
-                       reference_transcription="Hello, world, this, is, a, test.",
-                       filename_of_result="audios/test_cloned_unnecessary_pauses.wav",
-                       clone_speaker_identity=False,
-                       lang="en")
-=======
     # uc.clone_utterance(path_to_reference_audio="audios/test.wav",
     #                    reference_transcription="Hello, world, this, is, a, test.",
     #                    filename_of_result="audios/test_cloned_unnecessary_pauses.wav",
@@ -171,5 +164,4 @@
     #                    reference_transcription="It was, one hundred degrees, as we sat, beneath, a willow tree, whose tears didn't care, they just hung in the air and refused, to fall.",
     #                    filename_of_result="audios/test_sing_cloned.wav",
     #                    clone_speaker_identity=False,
-    #                    lang="en")
->>>>>>> c1fb47bc
+    #                    lang="en")